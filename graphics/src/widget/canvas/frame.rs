--- conflicted
+++ resolved
@@ -2,18 +2,12 @@
 
 use iced_native::{Color, Point, Rectangle, Size, Vector};
 
-<<<<<<< HEAD
-use crate::{
-    canvas::path,
-    canvas::{Fill, FillStyle, Geometry, Path, Stroke, StrokeStyle, Text},
-    triangle, Primitive,
-};
-=======
 use crate::triangle;
 use crate::widget::canvas::path;
-use crate::widget::canvas::{Fill, Geometry, Path, Stroke, Text};
+use crate::widget::canvas::{
+    Fill, FillStyle, Geometry, Path, Stroke, StrokeStyle, Text,
+};
 use crate::Primitive;
->>>>>>> 4425839a
 
 use lyon::tessellation;
 
@@ -118,10 +112,9 @@
                 )
             };
 
-            let _ = result.expect("Tessellate path");
+            result.expect("Tessellate path");
         };
 
-<<<<<<< HEAD
         match style {
             FillStyle::Solid(color) => tesellate(color, self),
             FillStyle::Gradient(gradient) => {
@@ -140,9 +133,6 @@
                 });
             }
         }
-=======
-        result.expect("Tessellate path");
->>>>>>> 4425839a
     }
 
     /// Draws an axis-aligned rectangle given its top-left corner coordinate and
@@ -169,14 +159,13 @@
                 lyon::math::Vector::new(size.width, size.height),
             );
 
-<<<<<<< HEAD
             let options = tessellation::FillOptions::default()
                 .with_fill_rule(rule.into());
 
-            let _ = frame
+            frame
                 .fill_tessellator
                 .tessellate_rectangle(
-                    &lyon::math::Rect::new(top_left, size.into()),
+                    &lyon::math::Box2D::new(top_left, top_left + size),
                     &options,
                     &mut buffers,
                 )
@@ -201,18 +190,6 @@
                 });
             }
         }
-=======
-        let options =
-            tessellation::FillOptions::default().with_fill_rule(rule.into());
-
-        self.fill_tessellator
-            .tessellate_rectangle(
-                &lyon::math::Box2D::new(top_left, top_left + size),
-                &options,
-                &mut buffers,
-            )
-            .expect("Fill rectangle");
->>>>>>> 4425839a
     }
 
     /// Draws the stroke of the given [`Path`] on the [`Frame`] with the
@@ -254,10 +231,9 @@
                 )
             };
 
-            let _ = result.expect("Stroke path");
+            result.expect("Stroke path");
         };
 
-<<<<<<< HEAD
         match stroke.style {
             StrokeStyle::Solid(color) => tesellate(color, self),
             StrokeStyle::Gradient(gradient) => {
@@ -276,9 +252,6 @@
                 });
             }
         }
-=======
-        result.expect("Stroke path");
->>>>>>> 4425839a
     }
 
     /// Draws the characters of the given [`Text`] on the [`Frame`], filling
