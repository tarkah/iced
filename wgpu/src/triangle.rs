--- conflicted
+++ resolved
@@ -300,7 +300,6 @@
                     );
 
                     index_buffer.copy_from_slice(indices);
-<<<<<<< HEAD
                 }
 
                 uniforms.push(transform.into());
@@ -316,19 +315,6 @@
                 if let Shader::Gradient(gradient) = mesh.shader {
                     self.gradient.add(transform, gradient);
                 }
-=======
-                }
-
-                uniforms.push(transform);
-                offsets.push((
-                    last_vertex as u64,
-                    last_index as u64,
-                    mesh.buffers.indices.len(),
-                ));
-
-                last_vertex += mesh.buffers.vertices.len();
-                last_index += mesh.buffers.indices.len();
->>>>>>> 4425839a
             }
         }
 
